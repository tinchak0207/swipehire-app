--- conflicted
+++ resolved
@@ -5,22 +5,6 @@
   "type": "module",
   "main": "index.js",
   "scripts": {
-<<<<<<< HEAD
-    "start:dev": "nodemon index.mjs",
-    "start": "node railway-server.js",
-    "start:prod": "NODE_ENV=production node railway-server.js",
-    "railway:dev": "railway run nodemon index.mjs",
-    "railway:prod": "railway run NODE_ENV=production node index.mjs",
-    "deploy": "railway up",
-    "deploy:dev": "railway up --environment development",
-    "logs": "railway logs",
-    "stop": "pm2 stop swipehire-backend",
-    "restart": "pm2 restart swipehire-backend",
-    "delete": "pm2 delete swipehire-backend",
-    "prod": "NODE_ENV=production pm2 start index.mjs --name swipehire-backend-prod -i max",
-    "wrangler:deploy": "wrangler deploy",
-    "wrangler:deploy:dev": "wrangler deploy --env development"
-=======
     "start:dev": "nodemon index.js",
     "start": "node index.js",
     "dev": "nodemon index.js",
@@ -28,7 +12,6 @@
     "railway": "railway run node index.js",
     "deploy": "railway up",
     "deploy:dev": "railway deploy --env development"
->>>>>>> a05d30c4
   },
   "dependencies": {
     "cors": "^2.8.5",
@@ -38,16 +21,6 @@
     "helmet": "^8.0.0",
     "compression": "^1.7.5",
     "mongodb": "^6.10.0",
-<<<<<<< HEAD
-    "node-fetch": "^2.7.0",
-    "express": "^4.19.2",
-    "cors": "^2.8.5"
-  },
-  "devDependencies": {
-    "nodemon": "^3.1.0",
-    "wrangler": "^4.24.3",
-    "@railway/cli": "^3.19.4"
-=======
     "mongoose": "^8.9.5",
     "node-fetch": "^2.7.0"
   },
@@ -56,7 +29,6 @@
   },
   "engines": {
     "node": ">=18.0.0"
->>>>>>> a05d30c4
   },
   "author": "",
   "license": "ISC"
