--- conflicted
+++ resolved
@@ -22,11 +22,7 @@
 const RAILWAY_URL = process.env.NEXT_PUBLIC_RAILWAY_URL || 'https://swipehire-backend-production.up.railway.app';
 
 const API_CONFIG: ApiConfig = {
-<<<<<<< HEAD
   baseUrl: process.env['NEXT_PUBLIC_CUSTOM_BACKEND_URL'] || 'https://swipehire.railway.app',
-=======
-  baseUrl: RAILWAY_URL,
->>>>>>> a05d30c4
 
   endpoints: {
     user: '/api/users',
