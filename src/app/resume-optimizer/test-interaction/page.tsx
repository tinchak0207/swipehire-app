--- conflicted
+++ resolved
@@ -276,11 +276,7 @@
                 <span className="font-medium">Back to Optimizer</span>
               </Link>
               <div className="h-6 w-px bg-slate-300" />
-<<<<<<< HEAD
-              <h1 className="font-bold text-2xl text-slate-900">Editor Interaction Test</h1>
-=======
               <h1 className="text-2xl font-bold text-slate-900">Editor Interaction Test</h1>
->>>>>>> b5841cab
             </div>
 
             <div className="badge badge-info">Test Environment</div>
