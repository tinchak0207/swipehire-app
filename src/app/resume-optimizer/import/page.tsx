--- conflicted
+++ resolved
@@ -183,13 +183,8 @@
         <div className="container mx-auto max-w-4xl">
           <div className="flex min-h-[60vh] items-center justify-center">
             <div className="text-center">
-<<<<<<< HEAD
               <span className="loading loading-spinner loading-lg mb-4 text-primary" />
               <p className="text-gray-600 text-lg">Loading your profile data...</p>
-=======
-              <span className="loading loading-spinner loading-lg text-primary mb-4" />
-              <p className="text-lg text-gray-600">Loading your profile data...</p>
->>>>>>> b5841cab
             </div>
           </div>
         </div>
@@ -399,6 +394,7 @@
                   {isAnalyzing ? (
                     <>
                       <span className="loading loading-spinner loading-sm mr-2" />
+                      <span className="loading loading-spinner loading-sm mr-2" />
                       Preparing Analysis...
                     </>
                   ) : (
