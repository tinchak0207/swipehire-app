'use client';

import {
  ArrowLeftIcon,
  CogIcon,
  DocumentDuplicateIcon,
  PencilSquareIcon,
  ShareIcon,
} from '@heroicons/react/24/outline';
import type { NextPage } from 'next';
import Link from 'next/link';
import { useRouter, useSearchParams } from 'next/navigation';
import { useCallback, useEffect, useState } from 'react';
import {
  DownloadDropdown,
  DownloadOptionsModal,
} from '@/components/resume-optimizer/DownloadButton';
import ReportDisplay from '@/components/resume-optimizer/ReportDisplay';
import { ToastContainer } from '@/components/ui/toast';
import { useToast } from '@/hooks/useToast';
import type {
  EditorState,
  OptimizationSuggestion,
  ResumeAnalysisResponse,
} from '@/lib/types/resume-optimizer';
import { applySuggestionToContent } from '@/utils/editorUtils';

interface ReportPageState {
  analysisResult: ResumeAnalysisResponse | null;
  isLoading: boolean;
  error: string | null;
  adoptedSuggestions: Set<string>;
  ignoredSuggestions: Set<string>;
  originalResumeText: string;
  currentResumeText: string;
  editorState: EditorState;
  isReanalyzing: boolean;
  targetJobInfo: {
    title: string;
    keywords: string;
    description?: string;
    company?: string;
  } | null;
  showDownloadModal: boolean;
}

/**
 * Resume Optimizer Report Page
 * Displays the detailed analysis results and allows users to interact with suggestions
 */
const ResumeOptimizerReportPage: NextPage = () => {
  const router = useRouter();
  const searchParams = useSearchParams();
  const { toasts, addToast, removeToast } = useToast();
  const [state, setState] = useState<ReportPageState>({
    analysisResult: null,
    isLoading: true,
    error: null,
    adoptedSuggestions: new Set(),
    ignoredSuggestions: new Set(),
    originalResumeText: '',
    currentResumeText: '',
    editorState: {
      content: '',
      isDirty: false,
    },
    isReanalyzing: false,
    targetJobInfo: null,
    showDownloadModal: false,
  });

  // Load analysis result from various sources
  useEffect(() => {
    const loadAnalysisResult = async (): Promise<void> => {
      try {
        setState((prev) => ({ ...prev, isLoading: true, error: null }));

        // Try to get analysis ID from URL params
        const analysisId = searchParams?.get('id') || null;

        if (analysisId && analysisId.trim() !== '') {
          // Load from API using analysis ID
          const response = await fetch(`/api/resume-optimizer/analysis/${analysisId}`);
          if (!response.ok) {
            throw new Error('Failed to load analysis result');
          }
          const data = await response.json();

          if (data.success && data.data) {
            setState((prev) => ({
              ...prev,
              analysisResult: data.data,
              isLoading: false,
            }));
            return;
          }
        }

        // Try to get from sessionStorage (from analysis flow)
        const sessionData = sessionStorage.getItem('resumeAnalysisResult');
        if (sessionData) {
          const analysisResult = JSON.parse(sessionData) as ResumeAnalysisResponse;

          // Load original resume text
          const originalText = sessionStorage.getItem('originalResumeText') || '';
          const currentText = sessionStorage.getItem('currentResumeText') || originalText;

          // Load target job info
          const targetJobData = sessionStorage.getItem('resumeOptimizerData');
          let targetJob = null;
          if (targetJobData) {
            try {
              const data = JSON.parse(targetJobData);
              targetJob = data.targetJob;
            } catch (e) {
              console.warn('Failed to parse target job data:', e);
            }
          }

          setState((prev) => ({
            ...prev,
            analysisResult,
            originalResumeText: originalText,
            currentResumeText: currentText,
            editorState: {
              content: currentText,
              isDirty: currentText !== originalText,
            },
            targetJobInfo: targetJob,
            isLoading: false,
          }));

          // Load saved suggestion states
          const savedAdopted = sessionStorage.getItem('adoptedSuggestions');
          const savedIgnored = sessionStorage.getItem('ignoredSuggestions');

          if (savedAdopted) {
            setState((prev) => ({
              ...prev,
              adoptedSuggestions: new Set(JSON.parse(savedAdopted)),
            }));
          }

          if (savedIgnored) {
            setState((prev) => ({
              ...prev,
              ignoredSuggestions: new Set(JSON.parse(savedIgnored)),
            }));
          }

          return;
        }

        // No analysis result found
        setState((prev) => ({
          ...prev,
          isLoading: false,
          error: 'No analysis result found. Please analyze a resume first.',
        }));
      } catch (error) {
        console.error('Error loading analysis result:', error);
        setState((prev) => ({
          ...prev,
          isLoading: false,
          error: error instanceof Error ? error.message : 'Failed to load analysis result',
        }));
      }
    };

    loadAnalysisResult();
  }, [searchParams]);

  // Save suggestion states to sessionStorage
  const saveSuggestionStates = useCallback((adopted: Set<string>, ignored: Set<string>): void => {
    sessionStorage.setItem('adoptedSuggestions', JSON.stringify([...adopted]));
    sessionStorage.setItem('ignoredSuggestions', JSON.stringify([...ignored]));
  }, []);

  // Handle suggestion adoption
  const handleSuggestionAdopt = useCallback(
    (suggestionId: string): void => {
      setState((prev) => {
        const newAdopted = new Set(prev.adoptedSuggestions);
        const newIgnored = new Set(prev.ignoredSuggestions);

        newAdopted.add(suggestionId);
        newIgnored.delete(suggestionId); // Remove from ignored if it was there

        saveSuggestionStates(newAdopted, newIgnored);

        return {
          ...prev,
          adoptedSuggestions: newAdopted,
          ignoredSuggestions: newIgnored,
        };
      });
    },
    [saveSuggestionStates]
  );

  // Handle suggestion ignore
  const handleSuggestionIgnore = useCallback(
    (suggestionId: string): void => {
      setState((prev) => {
        const newAdopted = new Set(prev.adoptedSuggestions);
        const newIgnored = new Set(prev.ignoredSuggestions);

        newIgnored.add(suggestionId);
        newAdopted.delete(suggestionId); // Remove from adopted if it was there

        saveSuggestionStates(newAdopted, newIgnored);

        return {
          ...prev,
          adoptedSuggestions: newAdopted,
          ignoredSuggestions: newIgnored,
        };
      });
    },
    [saveSuggestionStates]
  );

  // Handle suggestion modification
  const handleSuggestionModify = useCallback(
    (suggestionId: string, modifiedText: string): void => {
      // For now, just adopt the suggestion when modified
      // In a full implementation, you might want to save the modified text
      handleSuggestionAdopt(suggestionId);

      // You could also save the modified text to sessionStorage or send to API
      const modifiedSuggestions = JSON.parse(sessionStorage.getItem('modifiedSuggestions') || '{}');
      modifiedSuggestions[suggestionId] = modifiedText;
      sessionStorage.setItem('modifiedSuggestions', JSON.stringify(modifiedSuggestions));
    },
    [handleSuggestionAdopt]
  );

  // Handle editor content changes
  const handleEditorContentChange = useCallback((content: string): void => {
    setState((prev) => ({
      ...prev,
      currentResumeText: content,
      editorState: {
        ...prev.editorState,
        content,
        isDirty: content !== prev.originalResumeText,
      },
    }));

    // Save to sessionStorage
    sessionStorage.setItem('currentResumeText', content);
  }, []);

  // Handle editor state changes
  const handleEditorStateChange = useCallback((editorState: EditorState): void => {
    setState((prev) => ({
      ...prev,
      editorState,
    }));
  }, []);

  // Handle auto-save
  const handleAutoSave = useCallback(async (content: string): Promise<void> => {
    // Save to sessionStorage
    sessionStorage.setItem('currentResumeText', content);

    // In a full implementation, you might want to save to a backend API
    // await fetch('/api/resume-optimizer/save-draft', {
    //   method: 'POST',
    //   headers: { 'Content-Type': 'application/json' },
    //   body: JSON.stringify({ content, analysisId: state.analysisResult?.id }),
    // });
  }, []);

  // Handle reanalyze
  const handleReanalyze = useCallback(
    async (content: string): Promise<void> => {
      if (!state.targetJobInfo) {
        console.error('No target job information available for reanalysis');
        return;
      }

      setState((prev) => ({ ...prev, isReanalyzing: true }));

      try {
        const response = await fetch('/api/resume-optimizer/reanalyze', {
          method: 'POST',
          headers: {
            'Content-Type': 'application/json',
          },
          body: JSON.stringify({
            resumeText: content,
            targetJob: state.targetJobInfo,
            originalAnalysisId: state.analysisResult?.id,
          }),
        });

        if (!response.ok) {
          throw new Error('Failed to reanalyze resume');
        }

        const data = await response.json();

        if (data.success && data.data) {
          setState((prev) => ({
            ...prev,
            analysisResult: data.data,
            currentResumeText: content,
            isReanalyzing: false,
            // Reset suggestion states for new analysis
            adoptedSuggestions: new Set(),
            ignoredSuggestions: new Set(),
          }));

          // Update sessionStorage with new analysis
          sessionStorage.setItem('resumeAnalysisResult', JSON.stringify(data.data));
          sessionStorage.setItem('currentResumeText', content);
          sessionStorage.removeItem('adoptedSuggestions');
          sessionStorage.removeItem('ignoredSuggestions');

          // Show success notification
          addToast({
            type: 'success',
            title: 'Reanalysis Complete',
            description: `New analysis generated with score: ${data.data.overallScore}/100`,
            duration: 5000,
          });
        } else {
          throw new Error(data.error || 'Reanalysis failed');
        }
      } catch (error) {
        console.error('Reanalysis error:', error);
        setState((prev) => ({ ...prev, isReanalyzing: false }));

        // Show error notification
        addToast({
          type: 'error',
          title: 'Reanalysis Failed',
          description: error instanceof Error ? error.message : 'Failed to reanalyze resume',
          duration: 7000,
        });
      }
    },
    [state.targetJobInfo, state.analysisResult?.id, addToast]
  );

  // Handle apply suggestion to editor
  const handleApplySuggestionToEditor = useCallback(
    (suggestionId: string, suggestion: OptimizationSuggestion): void => {
      try {
        // Use the utility function to intelligently apply the suggestion
        const newContent = applySuggestionToContent(state.currentResumeText, suggestion);

        setState((prev) => ({
          ...prev,
          currentResumeText: newContent,
          editorState: {
            ...prev.editorState,
            content: newContent,
            isDirty: true,
          },
        }));

        sessionStorage.setItem('currentResumeText', newContent);

        // Automatically adopt the suggestion
        handleSuggestionAdopt(suggestionId);

        // Show success notification
        addToast({
          type: 'success',
          title: 'Suggestion Applied',
          description: `"${suggestion.title}" has been applied to your resume`,
          duration: 3000,
        });
      } catch (error) {
        console.error('Error applying suggestion to editor:', error);

        // Fallback to simple append
        const newContent = `${state.currentResumeText}\n\n[Applied]: ${suggestion.suggestion}`;
        setState((prev) => ({
          ...prev,
          currentResumeText: newContent,
          editorState: {
            ...prev.editorState,
            content: newContent,
            isDirty: true,
          },
        }));
        sessionStorage.setItem('currentResumeText', newContent);
        handleSuggestionAdopt(suggestionId);

        // Show warning notification
        addToast({
          type: 'warning',
          title: 'Suggestion Applied (Basic)',
          description: 'Suggestion was applied using basic formatting',
          duration: 4000,
        });
      }
    },
    [state.currentResumeText, handleSuggestionAdopt, addToast]
  );

  // Handle download success
  const handleDownloadSuccess = useCallback(
    (fileName: string): void => {
      addToast({
        type: 'success',
        title: 'Download Complete',
        description: `${fileName} has been downloaded successfully`,
        duration: 4000,
      });
    },
    [addToast]
  );

  // Handle download error
  const handleDownloadError = useCallback(
    (error: string): void => {
      addToast({
        type: 'error',
        title: 'Download Failed',
        description: error,
        duration: 6000,
      });
    },
    [addToast]
  );

  // Handle download modal toggle
  const handleToggleDownloadModal = useCallback((): void => {
    setState((prev) => ({ ...prev, showDownloadModal: !prev.showDownloadModal }));
  }, []);

  // Handle share functionality
  const handleShare = useCallback(async (): Promise<void> => {
    if (!state.analysisResult) return;

    try {
      if (navigator.share) {
        await navigator.share({
          title: 'Resume Analysis Report',
          text: `Check out my resume analysis report with an overall score of ${state.analysisResult.overallScore}/100`,
          url: window.location.href,
        });
      } else {
        // Fallback: copy to clipboard
        await navigator.clipboard.writeText(window.location.href);
        addToast({
          type: 'success',
          title: 'Link Copied',
          description: 'Report link has been copied to clipboard',
          duration: 3000,
        });
      }
    } catch (error) {
      console.error('Share error:', error);
      addToast({
        type: 'error',
        title: 'Share Failed',
        description: 'Failed to share the report',
        duration: 4000,
      });
    }
  }, [state.analysisResult, addToast]);

  // Handle edit resume
  const handleEditResume = useCallback((): void => {
    if (!state.analysisResult) return;

    // Store current analysis result and suggestion states for the editor
    sessionStorage.setItem('resumeAnalysisResult', JSON.stringify(state.analysisResult));
    sessionStorage.setItem('adoptedSuggestions', JSON.stringify([...state.adoptedSuggestions]));
    sessionStorage.setItem('ignoredSuggestions', JSON.stringify([...state.ignoredSuggestions]));

    // Navigate to editor
    router.push('/resume-optimizer/editor');
  }, [state.analysisResult, state.adoptedSuggestions, state.ignoredSuggestions, router]);

  // Error state
  if (state.error) {
    return (
      <div className="flex min-h-screen items-center justify-center bg-stone-50">
        <div className="mx-auto max-w-md p-8 text-center">
          <div className="mx-auto mb-4 flex h-16 w-16 items-center justify-center rounded-full bg-stone-100">
            <DocumentDuplicateIcon className="h-8 w-8 text-stone-600" />
          </div>
          <h2 className="mb-2 font-bold text-2xl text-stone-900">Report Not Found</h2>
          <p className="mb-6 text-stone-700">{state.error}</p>
          <div className="space-y-3">
            <Link href="/resume-optimizer" className="btn btn-primary btn-block">
              Start New Analysis
            </Link>
            <Link href="/resume-optimizer/analyze" className="btn btn-outline btn-block">
              Upload Resume
            </Link>
          </div>
        </div>
      </div>
    );
  }

  return (
    <div className="relative min-h-screen overflow-hidden bg-white">
      {/* Header */}
      <div className="relative sticky top-0 z-40 border-stone-200 border-b bg-white">
        <div className="container mx-auto max-w-7xl px-6 py-5">
          <div className="flex items-center justify-between">
            <div className="flex items-center space-x-6">
              <Link
                href="/resume-optimizer"
                className="group flex items-center space-x-3 text-stone-600 transition-all duration-300 hover:scale-105 hover:text-stone-900"
              >
                <div className="rounded-full bg-stone-100 p-2 transition-colors duration-300 group-hover:bg-stone-200">
                  <ArrowLeftIcon className="group-hover:-translate-x-0.5 h-4 w-4 transition-transform duration-300" />
                </div>
                <span className="font-semibold">Back to Optimizer</span>
              </Link>
              <div className="h-8 w-px bg-gradient-to-b from-transparent via-stone-300 to-transparent" />
              <div className="flex items-center space-x-3">
                <div className="rounded-xl border border-stone-200 bg-stone-100 p-2">
                  <DocumentDuplicateIcon className="h-6 w-6 text-stone-600" />
                </div>
                <div>
                  <h1 className="font-bold text-2xl text-stone-900 tracking-tight">
                    Analysis Report
                  </h1>
                  <p className="text-sm text-stone-600">
                    Comprehensive resume optimization insights
                  </p>
                </div>
              </div>
            </div>

            {/* Action Buttons */}
            {state.analysisResult && (
              <div className="flex items-center space-x-2">
                <button
                  onClick={handleShare}
                  className="group relative rounded-xl border border-stone-200 bg-white px-4 py-2 text-stone-700 transition-all duration-300 hover:border-stone-300 hover:bg-stone-50 hover:text-stone-900"
                  title="Share report"
                >
                  <ShareIcon className="mr-2 inline h-4 w-4" />
                  Share
                </button>

                <DownloadDropdown
                  resumeContent={state.currentResumeText}
                  analysisResult={state.analysisResult}
                  includeAnalysis={true}
                  adoptedSuggestions={[...state.adoptedSuggestions]}
                  onDownloadSuccess={handleDownloadSuccess}
                  onDownloadError={handleDownloadError}
                />

                <button
                  onClick={handleToggleDownloadModal}
                  className="group relative rounded-xl border border-stone-200 bg-white px-4 py-2 text-stone-700 transition-all duration-300 hover:border-stone-300 hover:bg-stone-50 hover:text-stone-900"
                  title="Advanced download options"
                >
                  <CogIcon className="mr-2 inline h-4 w-4" />
                  Options
                </button>

                <button
                  onClick={handleEditResume}
                  className="group relative rounded-xl bg-stone-900 px-6 py-2.5 font-semibold text-white transition-all duration-300 hover:bg-stone-800"
                >
                  <PencilSquareIcon className="mr-2 inline h-4 w-4" />
                  Edit Resume
                </button>
              </div>
            )}
          </div>
        </div>
      </div>

      {/* Main Content */}
      <div className="container relative mx-auto max-w-7xl px-6 py-12">
        <ReportDisplay
          analysisResult={state.analysisResult}
          isLoading={state.isLoading}
          onSuggestionAdopt={handleSuggestionAdopt}
          onSuggestionIgnore={handleSuggestionIgnore}
          onSuggestionModify={handleSuggestionModify}
          onSuggestionApplyToEditor={handleApplySuggestionToEditor}
          adoptedSuggestions={state.adoptedSuggestions}
          ignoredSuggestions={state.ignoredSuggestions}
          originalResumeText={state.originalResumeText}
          onEditorContentChange={handleEditorContentChange}
          onEditorStateChange={handleEditorStateChange}
          showEditor={true}
          enableAutoSave={true}
          onAutoSave={handleAutoSave}
          onReanalyze={handleReanalyze}
          isReanalyzing={state.isReanalyzing}
          targetJobInfo={
            state.targetJobInfo || {
              title: 'General Position',
              keywords: '',
              description: '',
              company: '',
            }
          }
          className="animate-fade-in"
        />
      </div>

      {/* Footer Actions */}
      {state.analysisResult && (
        <div className="relative sticky bottom-0 z-40 border-stone-200 border-t bg-white">
          <div className="container mx-auto max-w-7xl px-6 py-5">
            <div className="flex items-center justify-between">
              <div className="flex items-center space-x-6 text-sm text-stone-600">
                <div className="flex items-center space-x-2">
<<<<<<< HEAD
                  <div className="h-2 w-2 rounded-full bg-stone-400" />
=======
                  <div className="w-2 h-2 rounded-full bg-stone-400" />
>>>>>>> b5841cab
                  <span>
                    Analysis completed on{' '}
                    {new Date(state.analysisResult.createdAt).toLocaleDateString()}
                  </span>
                </div>
                {state.analysisResult.metadata?.processingTime && (
                  <div className="flex items-center space-x-2">
<<<<<<< HEAD
                    <div className="h-1 w-1 rounded-full bg-stone-400" />
=======
                    <div className="w-1 h-1 rounded-full bg-stone-400" />
>>>>>>> b5841cab
                    <span>Processed in {state.analysisResult.metadata.processingTime}ms</span>
                  </div>
                )}
              </div>

              <div className="flex items-center space-x-4">
                <div className="flex items-center space-x-2 text-sm text-stone-600">
                  <div className="rounded-full border border-stone-200 bg-stone-100 px-3 py-1">
                    <span className="font-semibold text-stone-700">
                      {state.adoptedSuggestions.size}
                    </span>
                    <span className="ml-1 text-stone-600">suggestions adopted</span>
                  </div>
                </div>
                <button
                  onClick={handleEditResume}
                  className="group relative rounded-xl bg-stone-900 px-6 py-2.5 font-semibold text-white transition-all duration-300 hover:bg-stone-800"
                >
                  <PencilSquareIcon className="mr-2 inline h-4 w-4" />
                  Continue Editing
                </button>
              </div>
            </div>
          </div>
        </div>
      )}

      {/* Download Options Modal */}
      <DownloadOptionsModal
        isOpen={state.showDownloadModal}
        onClose={handleToggleDownloadModal}
        resumeContent={state.currentResumeText}
        analysisResult={state.analysisResult}
        onDownloadSuccess={handleDownloadSuccess}
        onDownloadError={handleDownloadError}
      />

      {/* Toast Notifications */}
      <ToastContainer toasts={toasts} onRemoveToast={removeToast} />
    </div>
  );
};

export default ResumeOptimizerReportPage;<|MERGE_RESOLUTION|>--- conflicted
+++ resolved
@@ -517,6 +517,7 @@
                 </div>
                 <span className="font-semibold">Back to Optimizer</span>
               </Link>
+              <div className="h-8 w-px bg-gradient-to-b from-transparent via-stone-300 to-transparent" />
               <div className="h-8 w-px bg-gradient-to-b from-transparent via-stone-300 to-transparent" />
               <div className="flex items-center space-x-3">
                 <div className="rounded-xl border border-stone-200 bg-stone-100 p-2">
@@ -614,11 +615,7 @@
             <div className="flex items-center justify-between">
               <div className="flex items-center space-x-6 text-sm text-stone-600">
                 <div className="flex items-center space-x-2">
-<<<<<<< HEAD
                   <div className="h-2 w-2 rounded-full bg-stone-400" />
-=======
-                  <div className="w-2 h-2 rounded-full bg-stone-400" />
->>>>>>> b5841cab
                   <span>
                     Analysis completed on{' '}
                     {new Date(state.analysisResult.createdAt).toLocaleDateString()}
@@ -626,11 +623,7 @@
                 </div>
                 {state.analysisResult.metadata?.processingTime && (
                   <div className="flex items-center space-x-2">
-<<<<<<< HEAD
                     <div className="h-1 w-1 rounded-full bg-stone-400" />
-=======
-                    <div className="w-1 h-1 rounded-full bg-stone-400" />
->>>>>>> b5841cab
                     <span>Processed in {state.analysisResult.metadata.processingTime}ms</span>
                   </div>
                 )}
