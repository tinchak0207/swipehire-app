--- conflicted
+++ resolved
@@ -335,13 +335,8 @@
       <div className="flex min-h-screen items-center justify-center bg-gradient-to-br from-indigo-900 via-purple-900 to-pink-900">
         <div className="animate-fade-in text-center">
           <div className="relative">
-<<<<<<< HEAD
             <div className="mx-auto mb-8 h-20 w-20 animate-spin rounded-full border-4 border-white/20 border-t-white" />
-            <SparklesIcon className="-translate-x-1/2 -translate-y-1/2 absolute top-1/2 left-1/2 h-8 w-8 transform text-white" />
-=======
-            <div className="w-20 h-20 border-4 border-white/20 border-t-white rounded-full animate-spin mx-auto mb-8" />
-            <SparklesIcon className="w-8 h-8 text-white absolute top-1/2 left-1/2 transform -translate-x-1/2 -translate-y-1/2" />
->>>>>>> b5841cab
+            <SparklesIcon className="absolute top-1/2 left-1/2 h-8 w-8 transform -translate-x-1/2 -translate-y-1/2 text-white" />
           </div>
           <h2 className="mb-2 font-bold text-2xl text-white">Loading Templates</h2>
           <p className="text-white/70">Preparing your resume creation experience...</p>
@@ -354,15 +349,9 @@
     <div className="relative min-h-screen overflow-hidden bg-gradient-to-br from-indigo-900 via-purple-900 to-pink-900">
       {/* Animated Background Elements */}
       <div className="absolute inset-0 overflow-hidden">
-<<<<<<< HEAD
-        <div className="-top-40 -right-40 absolute h-80 w-80 animate-pulse rounded-full bg-white/5 blur-3xl" />
-        <div className="-bottom-40 -left-40 absolute h-80 w-80 animate-pulse rounded-full bg-white/5 blur-3xl delay-1000" />
-        <div className="-translate-x-1/2 -translate-y-1/2 absolute top-1/2 left-1/2 h-96 w-96 transform animate-pulse rounded-full bg-white/3 blur-3xl delay-500" />
-=======
         <div className="absolute -top-40 -right-40 w-80 h-80 bg-white/5 rounded-full blur-3xl animate-pulse" />
         <div className="absolute -bottom-40 -left-40 w-80 h-80 bg-white/5 rounded-full blur-3xl animate-pulse delay-1000" />
         <div className="absolute top-1/2 left-1/2 transform -translate-x-1/2 -translate-y-1/2 w-96 h-96 bg-white/3 rounded-full blur-3xl animate-pulse delay-500" />
->>>>>>> b5841cab
       </div>
 
       <div className="relative z-10 min-h-screen">
@@ -379,11 +368,7 @@
                   <span className="font-medium">Back</span>
                 </Link>
                 <div className="h-6 w-px bg-white/20" />
-<<<<<<< HEAD
-                <h1 className="font-bold text-2xl text-white">Create Your Resume</h1>
-=======
                 <h1 className="text-2xl font-bold text-white">Create Your Resume</h1>
->>>>>>> b5841cab
               </div>
 
               {/* Progress Indicator */}
@@ -400,11 +385,7 @@
                       currentStep === 'template' ? 'bg-white' : 'bg-white/40'
                     }`}
                   />
-<<<<<<< HEAD
-                  <span className="font-medium text-sm">Template</span>
-=======
                   <span className="text-sm font-medium">Template</span>
->>>>>>> b5841cab
                 </div>
                 <div
                   className={`flex items-center space-x-2 rounded-full px-3 py-1 transition-all duration-300 ${
@@ -418,11 +399,7 @@
                       currentStep === 'details' ? 'bg-white' : 'bg-white/40'
                     }`}
                   />
-<<<<<<< HEAD
-                  <span className="font-medium text-sm">Details</span>
-=======
                   <span className="text-sm font-medium">Details</span>
->>>>>>> b5841cab
                 </div>
               </div>
             </div>
@@ -538,11 +515,7 @@
                     </div>
 
                     {/* Hover Overlay */}
-<<<<<<< HEAD
-                    <div className="pointer-events-none absolute inset-0 rounded-2xl bg-gradient-to-r from-white/5 to-white/10 opacity-0 transition-opacity duration-300 group-hover:opacity-100" />
-=======
                     <div className="absolute inset-0 bg-gradient-to-r from-white/5 to-white/10 rounded-2xl opacity-0 group-hover:opacity-100 transition-opacity duration-300 pointer-events-none" />
->>>>>>> b5841cab
                   </div>
                 ))}
               </div>
