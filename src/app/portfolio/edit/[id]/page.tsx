'use client';

import { useParams } from 'next/navigation';
import type React from 'react';
import PortfolioEditor from '@/components/portfolio/PortfolioEditor';
import { usePortfolio } from '@/hooks/usePortfolio';
import type { PortfolioDraft } from '@/lib/types/portfolio';

/**
 * Edit Portfolio Page
 *
 * This page provides the interface for editing an existing portfolio.
 * It fetches the portfolio data and converts it to a draft format for editing.
 */
const EditPortfolioPage: React.FC = () => {
  const params = useParams();
  if (!params || !params.id) {
    return (
      <div className="container mx-auto px-4 py-8">
        <div className="alert alert-error">
          <svg
            xmlns="http://www.w3.org/2000/svg"
            className="h-6 w-6 shrink-0 stroke-current"
            fill="none"
            viewBox="0 0 24 24"
          >
            <path
              strokeLinecap="round"
              strokeLinejoin="round"
              strokeWidth="2"
              d="M10 14l2-2m0 0l2-2m-2 2l-2-2m2 2l2 2m7-2a9 9 0 11-18 0 9 9 0 0118 0z"
            />
          </svg>
          <span>Invalid portfolio ID</span>
        </div>
      </div>
    );
  }
  const portfolioId = params.id as string;

  const { data: portfolio, isLoading, error } = usePortfolio(portfolioId);

  if (isLoading) {
    return (
      <div className="container mx-auto px-4 py-8">
        <div className="mb-8">
<<<<<<< HEAD
          <div className="skeleton mb-2 h-8 w-64" />
=======
          <div className="skeleton h-8 w-64 mb-2" />
>>>>>>> b5841cab
          <div className="skeleton h-4 w-96" />
        </div>

        <div className="grid grid-cols-1 gap-8 lg:grid-cols-2">
          <div className="space-y-6">
            <div className="card bg-base-100 shadow-xl">
              <div className="card-body">
<<<<<<< HEAD
                <div className="skeleton mb-4 h-6 w-32" />
                <div className="skeleton mb-4 h-10 w-full" />
                <div className="skeleton mb-4 h-24 w-full" />
=======
                <div className="skeleton h-6 w-32 mb-4" />
                <div className="skeleton h-10 w-full mb-4" />
                <div className="skeleton h-24 w-full mb-4" />
>>>>>>> b5841cab
                <div className="skeleton h-10 w-full" />
              </div>
            </div>
          </div>
          <div className="space-y-6">
            <div className="card bg-base-100 shadow-xl">
              <div className="card-body">
<<<<<<< HEAD
                <div className="skeleton mb-4 h-6 w-24" />
=======
                <div className="skeleton h-6 w-24 mb-4" />
>>>>>>> b5841cab
                <div className="skeleton h-64 w-full" />
              </div>
            </div>
          </div>
        </div>
      </div>
    );
  }

  if (error) {
    return (
      <div className="container mx-auto px-4 py-8">
        <div className="alert alert-error">
          <svg
            xmlns="http://www.w3.org/2000/svg"
            className="h-6 w-6 shrink-0 stroke-current"
            fill="none"
            viewBox="0 0 24 24"
          >
            <path
              strokeLinecap="round"
              strokeLinejoin="round"
              strokeWidth="2"
              d="M10 14l2-2m0 0l2-2m-2 2l-2-2m2 2l2 2m7-2a9 9 0 11-18 0 9 9 0 0118 0z"
            />
          </svg>
          <span>Error loading portfolio. Please try again later.</span>
        </div>
      </div>
    );
  }

  if (!portfolio) {
    return (
      <div className="container mx-auto px-4 py-8">
        <div className="alert alert-warning">
          <svg
            xmlns="http://www.w3.org/2000/svg"
            className="h-6 w-6 shrink-0 stroke-current"
            fill="none"
            viewBox="0 0 24 24"
          >
            <path
              strokeLinecap="round"
              strokeLinejoin="round"
              strokeWidth="2"
              d="M12 9v2m0 4h.01m-6.938 4h13.856c1.54 0 2.502-1.667 1.732-2.5L13.732 4c-.77-.833-1.964-.833-2.732 0L3.732 16.5c-.77.833.192 2.5 1.732 2.5z"
            />
          </svg>
          <span>Portfolio not found.</span>
        </div>
      </div>
    );
  }

  // Convert portfolio to draft format
  const portfolioDraft: PortfolioDraft = {
    id: portfolio.id,
    title: portfolio.title,
    description: portfolio.description,
    projects: portfolio.projects,
    layout: portfolio.layout,
    tags: portfolio.tags,
    isPublished: portfolio.isPublished,
    visibility: portfolio.visibility,
    url: portfolio.url,
    theme: portfolio.theme,
    customCss: portfolio.customCss,
    seoTitle: portfolio.seoTitle,
    seoDescription: portfolio.seoDescription,
    socialImage: portfolio.socialImage,
    isDirty: false,
  };

  return (
    <div className="container mx-auto px-4 py-8">
      <div className="mb-8">
        <h1 className="font-bold text-3xl">Edit Portfolio</h1>
        <p className="mt-2 text-base-content/70">
          Update your portfolio to keep it fresh and engaging.
        </p>
      </div>

      <PortfolioEditor initialData={portfolioDraft} mode="edit" />
    </div>
  );
};

export default EditPortfolioPage;<|MERGE_RESOLUTION|>--- conflicted
+++ resolved
@@ -1,168 +1,154 @@
-'use client';
-
-import { useParams } from 'next/navigation';
-import type React from 'react';
-import PortfolioEditor from '@/components/portfolio/PortfolioEditor';
-import { usePortfolio } from '@/hooks/usePortfolio';
-import type { PortfolioDraft } from '@/lib/types/portfolio';
-
-/**
- * Edit Portfolio Page
- *
- * This page provides the interface for editing an existing portfolio.
- * It fetches the portfolio data and converts it to a draft format for editing.
- */
-const EditPortfolioPage: React.FC = () => {
-  const params = useParams();
-  if (!params || !params.id) {
-    return (
-      <div className="container mx-auto px-4 py-8">
-        <div className="alert alert-error">
-          <svg
-            xmlns="http://www.w3.org/2000/svg"
-            className="h-6 w-6 shrink-0 stroke-current"
-            fill="none"
-            viewBox="0 0 24 24"
-          >
-            <path
-              strokeLinecap="round"
-              strokeLinejoin="round"
-              strokeWidth="2"
-              d="M10 14l2-2m0 0l2-2m-2 2l-2-2m2 2l2 2m7-2a9 9 0 11-18 0 9 9 0 0118 0z"
-            />
-          </svg>
-          <span>Invalid portfolio ID</span>
-        </div>
-      </div>
-    );
-  }
-  const portfolioId = params.id as string;
-
-  const { data: portfolio, isLoading, error } = usePortfolio(portfolioId);
-
-  if (isLoading) {
-    return (
-      <div className="container mx-auto px-4 py-8">
-        <div className="mb-8">
-<<<<<<< HEAD
-          <div className="skeleton mb-2 h-8 w-64" />
-=======
-          <div className="skeleton h-8 w-64 mb-2" />
->>>>>>> b5841cab
-          <div className="skeleton h-4 w-96" />
-        </div>
-
-        <div className="grid grid-cols-1 gap-8 lg:grid-cols-2">
-          <div className="space-y-6">
-            <div className="card bg-base-100 shadow-xl">
-              <div className="card-body">
-<<<<<<< HEAD
-                <div className="skeleton mb-4 h-6 w-32" />
-                <div className="skeleton mb-4 h-10 w-full" />
-                <div className="skeleton mb-4 h-24 w-full" />
-=======
-                <div className="skeleton h-6 w-32 mb-4" />
-                <div className="skeleton h-10 w-full mb-4" />
-                <div className="skeleton h-24 w-full mb-4" />
->>>>>>> b5841cab
-                <div className="skeleton h-10 w-full" />
-              </div>
-            </div>
-          </div>
-          <div className="space-y-6">
-            <div className="card bg-base-100 shadow-xl">
-              <div className="card-body">
-<<<<<<< HEAD
-                <div className="skeleton mb-4 h-6 w-24" />
-=======
-                <div className="skeleton h-6 w-24 mb-4" />
->>>>>>> b5841cab
-                <div className="skeleton h-64 w-full" />
-              </div>
-            </div>
-          </div>
-        </div>
-      </div>
-    );
-  }
-
-  if (error) {
-    return (
-      <div className="container mx-auto px-4 py-8">
-        <div className="alert alert-error">
-          <svg
-            xmlns="http://www.w3.org/2000/svg"
-            className="h-6 w-6 shrink-0 stroke-current"
-            fill="none"
-            viewBox="0 0 24 24"
-          >
-            <path
-              strokeLinecap="round"
-              strokeLinejoin="round"
-              strokeWidth="2"
-              d="M10 14l2-2m0 0l2-2m-2 2l-2-2m2 2l2 2m7-2a9 9 0 11-18 0 9 9 0 0118 0z"
-            />
-          </svg>
-          <span>Error loading portfolio. Please try again later.</span>
-        </div>
-      </div>
-    );
-  }
-
-  if (!portfolio) {
-    return (
-      <div className="container mx-auto px-4 py-8">
-        <div className="alert alert-warning">
-          <svg
-            xmlns="http://www.w3.org/2000/svg"
-            className="h-6 w-6 shrink-0 stroke-current"
-            fill="none"
-            viewBox="0 0 24 24"
-          >
-            <path
-              strokeLinecap="round"
-              strokeLinejoin="round"
-              strokeWidth="2"
-              d="M12 9v2m0 4h.01m-6.938 4h13.856c1.54 0 2.502-1.667 1.732-2.5L13.732 4c-.77-.833-1.964-.833-2.732 0L3.732 16.5c-.77.833.192 2.5 1.732 2.5z"
-            />
-          </svg>
-          <span>Portfolio not found.</span>
-        </div>
-      </div>
-    );
-  }
-
-  // Convert portfolio to draft format
-  const portfolioDraft: PortfolioDraft = {
-    id: portfolio.id,
-    title: portfolio.title,
-    description: portfolio.description,
-    projects: portfolio.projects,
-    layout: portfolio.layout,
-    tags: portfolio.tags,
-    isPublished: portfolio.isPublished,
-    visibility: portfolio.visibility,
-    url: portfolio.url,
-    theme: portfolio.theme,
-    customCss: portfolio.customCss,
-    seoTitle: portfolio.seoTitle,
-    seoDescription: portfolio.seoDescription,
-    socialImage: portfolio.socialImage,
-    isDirty: false,
-  };
-
-  return (
-    <div className="container mx-auto px-4 py-8">
-      <div className="mb-8">
-        <h1 className="font-bold text-3xl">Edit Portfolio</h1>
-        <p className="mt-2 text-base-content/70">
-          Update your portfolio to keep it fresh and engaging.
-        </p>
-      </div>
-
-      <PortfolioEditor initialData={portfolioDraft} mode="edit" />
-    </div>
-  );
-};
-
-export default EditPortfolioPage;+'use client';
+
+import { useParams } from 'next/navigation';
+import type React from 'react';
+import PortfolioEditor from '@/components/portfolio/PortfolioEditor';
+import { usePortfolio } from '@/hooks/usePortfolio';
+import type { PortfolioDraft } from '@/lib/types/portfolio';
+
+/**
+ * Edit Portfolio Page
+ *
+ * This page provides the interface for editing an existing portfolio.
+ * It fetches the portfolio data and converts it to a draft format for editing.
+ */
+const EditPortfolioPage: React.FC = () => {
+  const params = useParams();
+  if (!params || !params.id) {
+    return (
+      <div className="container mx-auto px-4 py-8">
+        <div className="alert alert-error">
+          <svg
+            xmlns="http://www.w3.org/2000/svg"
+            className="h-6 w-6 shrink-0 stroke-current"
+            fill="none"
+            viewBox="0 0 24 24"
+          >
+            <path
+              strokeLinecap="round"
+              strokeLinejoin="round"
+              strokeWidth="2"
+              d="M10 14l2-2m0 0l2-2m-2 2l-2-2m2 2l2 2m7-2a9 9 0 11-18 0 9 9 0 0118 0z"
+            />
+          </svg>
+          <span>Invalid portfolio ID</span>
+        </div>
+      </div>
+    );
+  }
+  const portfolioId = params.id as string;
+
+  const { data: portfolio, isLoading, error } = usePortfolio(portfolioId);
+
+  if (isLoading) {
+    return (
+      <div className="container mx-auto px-4 py-8">
+        <div className="mb-8">
+          <div className="skeleton h-8 w-64 mb-2" />
+          <div className="skeleton h-4 w-96" />
+        </div>
+
+        <div className="grid grid-cols-1 gap-8 lg:grid-cols-2">
+          <div className="space-y-6">
+            <div className="card bg-base-100 shadow-xl">
+              <div className="card-body">
+                <div className="skeleton h-6 w-32 mb-4" />
+                <div className="skeleton h-10 w-full mb-4" />
+                <div className="skeleton h-24 w-full mb-4" />
+                <div className="skeleton h-10 w-full" />
+              </div>
+            </div>
+          </div>
+          <div className="space-y-6">
+            <div className="card bg-base-100 shadow-xl">
+              <div className="card-body">
+                <div className="skeleton h-6 w-24 mb-4" />
+                <div className="skeleton h-64 w-full" />
+              </div>
+            </div>
+          </div>
+        </div>
+      </div>
+    );
+  }
+
+  if (error) {
+    return (
+      <div className="container mx-auto px-4 py-8">
+        <div className="alert alert-error">
+          <svg
+            xmlns="http://www.w3.org/2000/svg"
+            className="h-6 w-6 shrink-0 stroke-current"
+            fill="none"
+            viewBox="0 0 24 24"
+          >
+            <path
+              strokeLinecap="round"
+              strokeLinejoin="round"
+              strokeWidth="2"
+              d="M10 14l2-2m0 0l2-2m-2 2l-2-2m2 2l2 2m7-2a9 9 0 11-18 0 9 9 0 0118 0z"
+            />
+          </svg>
+          <span>Error loading portfolio. Please try again later.</span>
+        </div>
+      </div>
+    );
+  }
+
+  if (!portfolio) {
+    return (
+      <div className="container mx-auto px-4 py-8">
+        <div className="alert alert-warning">
+          <svg
+            xmlns="http://www.w3.org/2000/svg"
+            className="h-6 w-6 shrink-0 stroke-current"
+            fill="none"
+            viewBox="0 0 24 24"
+          >
+            <path
+              strokeLinecap="round"
+              strokeLinejoin="round"
+              strokeWidth="2"
+              d="M12 9v2m0 4h.01m-6.938 4h13.856c1.54 0 2.502-1.667 1.732-2.5L13.732 4c-.77-.833-1.964-.833-2.732 0L3.732 16.5c-.77.833.192 2.5 1.732 2.5z"
+            />
+          </svg>
+          <span>Portfolio not found.</span>
+        </div>
+      </div>
+    );
+  }
+
+  // Convert portfolio to draft format
+  const portfolioDraft: PortfolioDraft = {
+    id: portfolio.id,
+    title: portfolio.title,
+    description: portfolio.description,
+    projects: portfolio.projects,
+    layout: portfolio.layout,
+    tags: portfolio.tags,
+    isPublished: portfolio.isPublished,
+    visibility: portfolio.visibility,
+    url: portfolio.url,
+    theme: portfolio.theme,
+    customCss: portfolio.customCss,
+    seoTitle: portfolio.seoTitle,
+    seoDescription: portfolio.seoDescription,
+    socialImage: portfolio.socialImage,
+    isDirty: false,
+  };
+
+  return (
+    <div className="container mx-auto px-4 py-8">
+      <div className="mb-8">
+        <h1 className="font-bold text-3xl">Edit Portfolio</h1>
+        <p className="mt-2 text-base-content/70">
+          Update your portfolio to keep it fresh and engaging.
+        </p>
+      </div>
+
+      <PortfolioEditor initialData={portfolioDraft} mode="edit" />
+    </div>
+  );
+};
+
+export default EditPortfolioPage;