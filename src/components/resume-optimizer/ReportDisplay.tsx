'use client';

import {
  AcademicCapIcon,
  ArrowPathIcon,
  CheckCircleIcon,
  ChevronDownIcon,
  DocumentTextIcon,
  ExclamationTriangleIcon,
  EyeIcon,
  LightBulbIcon,
  SparklesIcon,
  StarIcon,
  TrophyIcon,
  XCircleIcon,
} from '@heroicons/react/24/outline';
import { useState } from 'react';
import type { EditorState, ResumeAnalysisResponse } from '@/lib/types/resume-optimizer';
import EmbeddedTextEditor from './EmbeddedTextEditor';
import ScoreDisplay from './ScoreDisplay';
import SuggestionCard from './SuggestionCard';

interface ReportDisplayProps {
  analysisResult: ResumeAnalysisResponse | null;
  isLoading?: boolean;
  onSuggestionAdopt?: (suggestionId: string) => void;
  onSuggestionIgnore?: (suggestionId: string) => void;
  onSuggestionModify?: (suggestionId: string, modifiedText: string) => void;
  onSuggestionApplyToEditor?: (suggestionId: string, suggestion: any) => void;
  adoptedSuggestions?: Set<string>;
  ignoredSuggestions?: Set<string>;
  className?: string;
  /** Original resume text for the editor */
  originalResumeText?: string;
  /** Callback when editor content changes */
  onEditorContentChange?: (content: string) => void;
  /** Callback when editor state changes */
  onEditorStateChange?: (state: EditorState) => void;
  /** Whether to show the embedded editor */
  showEditor?: boolean;
  /** Whether the editor should auto-save */
  enableAutoSave?: boolean;
  /** Auto-save callback */
  onAutoSave?: (content: string) => Promise<void>;
  /** Callback for reanalyzing content */
  onReanalyze?: (content: string) => Promise<void>;
  /** Whether reanalysis is in progress */
  isReanalyzing?: boolean;
  /** Target job information for reanalysis */
  targetJobInfo?: {
    title: string;
    keywords: string;
    description?: string;
    company?: string;
  };
}

interface SectionProps {
  title: string;
  icon: React.ReactNode;
  children: React.ReactNode;
  defaultOpen?: boolean;
  badge?: string;
  badgeColor?: string;
}

/**
 * Collapsible section component for organizing report content
 */
const ReportSection: React.FC<SectionProps> = ({
  title,
  icon,
  children,
  defaultOpen = false,
  badge,
  badgeColor = 'badge-neutral',
}) => {
  const [isOpen, setIsOpen] = useState(defaultOpen);

  return (
    <div className="group relative overflow-hidden rounded-2xl border border-stone-200 bg-white shadow-sm transition-all duration-300 hover:border-stone-300 hover:shadow-lg">
      <button
        onClick={() => setIsOpen(!isOpen)}
        className="flex w-full items-center justify-between px-6 py-5 text-left transition-colors duration-200 hover:bg-stone-50"
      >
        <div className="flex items-center space-x-4">
          <div className="rounded-xl border border-stone-200 bg-stone-100 p-2.5 transition-colors duration-300 group-hover:bg-stone-200">
            <div className="text-stone-600">{icon}</div>
          </div>
          <div className="flex items-center space-x-3">
            <span className="font-semibold text-lg text-stone-900">{title}</span>
            {badge && (
              <span
                className={`rounded-full px-2.5 py-1 font-medium text-xs ${
                  badgeColor === 'badge-success'
                    ? 'border border-stone-200 bg-stone-100 text-stone-700'
                    : badgeColor === 'badge-warning'
                      ? 'border border-stone-200 bg-stone-100 text-stone-700'
                      : badgeColor === 'badge-error'
                        ? 'border border-stone-200 bg-stone-100 text-stone-700'
                        : 'border border-stone-200 bg-stone-100 text-stone-700'
                }`}
              >
                {badge}
              </span>
            )}
          </div>
        </div>
        <ChevronDownIcon
          className={`h-5 w-5 text-stone-500 transition-transform duration-300 ${isOpen ? 'rotate-180' : ''}`}
        />
      </button>

      <div
        className={`overflow-hidden transition-all duration-300 ${isOpen ? 'max-h-[2000px] opacity-100' : 'max-h-0 opacity-0'}`}
      >
        <div className="border-stone-100 border-t px-6 pt-2 pb-6">
          <div className="animate-fade-in">{children}</div>
        </div>
      </div>
    </div>
  );
};

/**
 * Loading skeleton component for report sections
 */
const ReportSkeleton: React.FC = () => (
  <div className="animate-pulse space-y-8">
    {/* Overall Score Skeleton */}
    <div className="grid grid-cols-1 gap-6 md:grid-cols-3">
      {[...Array(3)].map((_, i) => (
        <div
          key={i}
          className="relative h-40 overflow-hidden rounded-2xl border border-stone-200 bg-white p-8"
        >
<<<<<<< HEAD
          <div className="absolute inset-0 animate-pulse bg-stone-200" />
          <div className="space-y-4">
            <div className="h-4 w-3/4 rounded-full bg-stone-200" />
            <div className="h-8 w-1/2 rounded-full bg-stone-200" />
            <div className="h-3 w-2/3 rounded-full bg-stone-200" />
=======
          <div className="absolute inset-0 bg-stone-200 animate-pulse" />
          <div className="space-y-4">
            <div className="h-4 bg-stone-200 rounded-full w-3/4" />
            <div className="h-8 bg-stone-200 rounded-full w-1/2" />
            <div className="h-3 bg-stone-200 rounded-full w-2/3" />
>>>>>>> b5841cab
          </div>
        </div>
      ))}
    </div>

    {/* Sections Skeleton */}
    {[...Array(6)].map((_, i) => (
      <div
        key={i}
        className="relative h-32 overflow-hidden rounded-2xl border border-stone-200 bg-white p-6"
      >
<<<<<<< HEAD
        <div className="absolute inset-0 animate-pulse bg-stone-200" />
        <div className="space-y-3">
          <div className="h-5 w-1/3 rounded-full bg-stone-200" />
          <div className="h-4 w-full rounded-full bg-stone-200" />
          <div className="h-4 w-4/5 rounded-full bg-stone-200" />
=======
        <div className="absolute inset-0 bg-stone-200 animate-pulse" />
        <div className="space-y-3">
          <div className="h-5 bg-stone-200 rounded-full w-1/3" />
          <div className="h-4 bg-stone-200 rounded-full w-full" />
          <div className="h-4 bg-stone-200 rounded-full w-4/5" />
>>>>>>> b5841cab
        </div>
      </div>
    ))}
  </div>
);

/**
 * Empty state component when no analysis data is available
 */
const EmptyReportState: React.FC = () => (
  <div className="py-24 text-center">
    <div className="relative mb-8">
<<<<<<< HEAD
      <div className="absolute inset-0 rounded-full bg-stone-100 opacity-20" />
      <div className="relative inline-block rounded-3xl border border-stone-200 bg-white p-6">
        <DocumentTextIcon className="mx-auto h-16 w-16 text-stone-400" />
=======
      <div className="absolute inset-0 bg-stone-100 rounded-full opacity-20" />
      <div className="relative p-6 bg-white border border-stone-200 rounded-3xl inline-block">
        <DocumentTextIcon className="w-16 h-16 text-stone-400 mx-auto" />
>>>>>>> b5841cab
      </div>
    </div>
    <h3 className="mb-3 font-bold text-2xl text-stone-900">No Analysis Available</h3>
    <p className="mx-auto max-w-md text-lg text-stone-600 leading-relaxed">
      The resume analysis report is not available. Please try analyzing your resume again.
    </p>
    <div className="mt-8">
      <button className="rounded-xl bg-stone-900 px-6 py-3 font-semibold text-white transition-all duration-300 hover:bg-stone-800 ">
        Start New Analysis
      </button>
    </div>
  </div>
);

/**
 * Main Report Display Component
 * Renders the complete resume optimization analysis report
 */
const ReportDisplay: React.FC<ReportDisplayProps> = ({
  analysisResult,
  isLoading = false,
  onSuggestionAdopt,
  onSuggestionIgnore,
  onSuggestionModify,
  onSuggestionApplyToEditor,
  adoptedSuggestions = new Set(),
  ignoredSuggestions = new Set(),
  className = '',
  originalResumeText = '',
  onEditorContentChange,
  onEditorStateChange,
  showEditor = true,
  enableAutoSave = false,
  onAutoSave,
  onReanalyze,
  isReanalyzing = false,
}) => {
  const [activeTab, setActiveTab] = useState<'overview' | 'suggestions' | 'details' | 'editor'>(
    'overview'
  );
  const [currentEditorContent, setCurrentEditorContent] = useState<string>(originalResumeText);

  // Show loading state
  if (isLoading) {
    return (
      <div className={`space-y-8 ${className}`}>
        <div className="mb-12 text-center">
          <div className="relative mb-8">
<<<<<<< HEAD
            <div className="absolute inset-0 scale-150 animate-pulse rounded-full bg-gradient-to-r from-blue-100 via-indigo-100 to-purple-100 opacity-40 blur-3xl" />
            <div className="relative inline-block rounded-3xl border border-stone-200 bg-white p-8">
              <div className="mx-auto h-16 w-16 animate-spin rounded-full border-4 border-blue-200 border-t-blue-600" />
=======
            <div className="absolute inset-0 bg-gradient-to-r from-blue-100 via-indigo-100 to-purple-100 rounded-full blur-3xl opacity-40 scale-150 animate-pulse" />
            <div className="relative p-8 bg-white border border-stone-200 rounded-3xl inline-block">
              <div className="w-16 h-16 border-4 border-blue-200 border-t-blue-600 rounded-full animate-spin mx-auto" />
>>>>>>> b5841cab
            </div>
          </div>
          <h2 className="mb-4 font-bold text-3xl text-stone-900 tracking-tight">
            Analyzing Your Resume
          </h2>
          <p className="mx-auto max-w-md text-lg text-stone-600 leading-relaxed">
            Please wait while we generate your comprehensive optimization report...
          </p>
          <div className="mt-6 flex items-center justify-center space-x-2">
<<<<<<< HEAD
            <div className="h-2 w-2 animate-bounce rounded-full bg-blue-400" />
=======
            <div className="w-2 h-2 bg-blue-400 rounded-full animate-bounce" />
>>>>>>> b5841cab
            <div
              className="h-2 w-2 animate-bounce rounded-full bg-indigo-400"
              style={{ animationDelay: '0.1s' }}
            />
            <div
              className="h-2 w-2 animate-bounce rounded-full bg-purple-400"
              style={{ animationDelay: '0.2s' }}
            />
          </div>
        </div>
        <ReportSkeleton />
      </div>
    );
  }

  // Show empty state if no analysis result
  if (!analysisResult) {
    return (
      <div className={className}>
        <EmptyReportState />
      </div>
    );
  }

  const {
    overallScore = 0,
    atsScore = 0,
    keywordAnalysis = { score: 0, matchedKeywords: [], missingKeywords: [], totalKeywords: 0 },
    suggestions = [],
    grammarCheck = { score: 0, totalIssues: 0, issues: [], overallReadability: 0 },
    formatAnalysis = { score: 0, atsCompatibility: 0, issues: [] },
    quantitativeAnalysis = {
      score: 0,
      achievementsWithNumbers: 0,
      totalAchievements: 0,
      impactWords: [],
      suggestions: [],
    },
    strengths = [],
    weaknesses = [],
    sectionAnalysis = {},
    metadata,
  } = analysisResult || {};

  // Helper functions
  const getScoreColor = (score: number): string => {
    if (score >= 80) return 'text-success';
    if (score >= 60) return 'text-warning';
    return 'text-error';
  };

  const getScoreBadgeColor = (score: number): string => {
    if (score >= 80) return 'badge-success';
    if (score >= 60) return 'badge-warning';
    return 'badge-error';
  };

  const formatDate = (dateString: string): string => {
    return new Date(dateString).toLocaleDateString('en-US', {
      year: 'numeric',
      month: 'long',
      day: 'numeric',
      hour: '2-digit',
      minute: '2-digit',
    });
  };

  const prioritizedSuggestions = suggestions
    .filter((s) => !ignoredSuggestions.has(s.id))
    .sort((a, b) => {
      // Adopted suggestions first, then by priority
      const aAdopted = adoptedSuggestions.has(a.id);
      const bAdopted = adoptedSuggestions.has(b.id);

      if (aAdopted && !bAdopted) return -1;
      if (!aAdopted && bAdopted) return 1;

      return b.priority - a.priority;
    });

  return (
    <div className={`space-y-12 ${className}`}>
      {/* Report Header */}
      <div className="mb-12 text-center">
        <div className="relative mb-8">
<<<<<<< HEAD
          <div className="absolute inset-0 scale-150 rounded-full bg-gradient-to-r from-amber-100 via-yellow-100 to-orange-100 opacity-30 blur-3xl" />
          <div className="relative inline-block rounded-3xl border border-stone-200 bg-white p-6">
            <TrophyIcon className="mx-auto h-12 w-12 text-amber-600" />
=======
          <div className="absolute inset-0 bg-gradient-to-r from-amber-100 via-yellow-100 to-orange-100 rounded-full blur-3xl opacity-30 scale-150" />
          <div className="relative p-6 bg-white border border-stone-200 rounded-3xl inline-block">
            <TrophyIcon className="w-12 h-12 text-amber-600 mx-auto" />
>>>>>>> b5841cab
          </div>
        </div>

        <h1 className="mb-4 font-bold text-4xl text-stone-900 tracking-tight">
          Resume Optimization Report
        </h1>
        <p className="mx-auto mb-8 max-w-2xl text-stone-600 text-xl leading-relaxed">
          Comprehensive analysis and actionable insights to enhance your resume's impact
        </p>

        {metadata && (
          <div className="mx-auto grid max-w-4xl grid-cols-1 gap-4 md:grid-cols-2 lg:grid-cols-4">
            <div className="rounded-xl border border-stone-200 bg-white p-4">
              <div className="flex items-center space-x-3">
                <div className="rounded-lg bg-blue-50 p-2">
                  <DocumentTextIcon className="h-5 w-5 text-stone-600" />
                </div>
                <div className="text-left">
                  <div className="text-sm text-stone-600">Target Role</div>
                  <div className="font-semibold text-stone-900">{metadata.targetJobTitle}</div>
                </div>
              </div>
            </div>

            {metadata.targetCompany && (
              <div className="rounded-xl border border-stone-200 bg-white p-4">
                <div className="flex items-center space-x-3">
                  <div className="rounded-lg bg-green-50 p-2">
                    <SparklesIcon className="h-5 w-5 text-green-600" />
                  </div>
                  <div className="text-left">
                    <div className="text-sm text-stone-600">Company</div>
                    <div className="font-semibold text-stone-900">{metadata.targetCompany}</div>
                  </div>
                </div>
              </div>
            )}

            <div className="rounded-xl border border-stone-200 bg-white p-4">
              <div className="flex items-center space-x-3">
                <div className="rounded-lg bg-purple-50 p-2">
                  <StarIcon className="h-5 w-5 text-purple-600" />
                </div>
                <div className="text-left">
                  <div className="text-sm text-stone-600">Analyzed</div>
                  <div className="font-semibold text-stone-900">
                    {formatDate(metadata.analysisDate)}
                  </div>
                </div>
              </div>
            </div>

            <div className="rounded-xl border border-stone-200 bg-white p-4">
              <div className="flex items-center space-x-3">
                <div className="rounded-lg bg-orange-50 p-2">
                  <AcademicCapIcon className="h-5 w-5 text-orange-600" />
                </div>
                <div className="text-left">
                  <div className="text-sm text-stone-600">Word Count</div>
                  <div className="font-semibold text-stone-900">{metadata.wordCount}</div>
                </div>
              </div>
            </div>
          </div>
        )}
      </div>

      {/* Tab Navigation */}
      <div className="relative rounded-2xl border border-stone-200 bg-white p-2 shadow-sm">
        <div className="flex space-x-1">
          <button
            onClick={() => setActiveTab('overview')}
            className={`relative flex flex-1 items-center justify-center space-x-2 rounded-xl px-6 py-3 font-semibold transition-all duration-300 ${
              activeTab === 'overview'
                ? 'scale-105 bg-gradient-to-r from-blue-600 to-indigo-600 text-white shadow-lg'
                : 'text-stone-600 hover:bg-stone-50 hover:text-stone-900'
            }`}
          >
            <EyeIcon className="h-5 w-5" />
            <span>Overview</span>
          </button>

          <button
            onClick={() => setActiveTab('suggestions')}
            className={`relative flex flex-1 items-center justify-center space-x-2 rounded-xl px-6 py-3 font-semibold transition-all duration-300 ${
              activeTab === 'suggestions'
                ? 'scale-105 bg-gradient-to-r from-blue-600 to-indigo-600 text-white shadow-lg'
                : 'text-stone-600 hover:bg-stone-50 hover:text-stone-900'
            }`}
          >
            <LightBulbIcon className="h-5 w-5" />
            <span>Suggestions</span>
            {prioritizedSuggestions.length > 0 && (
              <span
                className={`rounded-full px-2 py-0.5 font-bold text-xs ${
                  activeTab === 'suggestions'
                    ? 'bg-white/20 text-white'
                    : 'bg-blue-100 text-blue-700'
                }`}
              >
                {prioritizedSuggestions.length}
              </span>
            )}
          </button>

          {showEditor && (
            <button
              onClick={() => setActiveTab('editor')}
              className={`relative flex flex-1 items-center justify-center space-x-2 rounded-xl px-6 py-3 font-semibold transition-all duration-300 ${
                activeTab === 'editor'
                  ? 'scale-105 bg-gradient-to-r from-blue-600 to-indigo-600 text-white shadow-lg'
                  : 'text-stone-600 hover:bg-stone-50 hover:text-stone-900'
              }`}
            >
              <DocumentTextIcon className="h-5 w-5" />
              <span>Editor</span>
            </button>
          )}

          <button
            onClick={() => setActiveTab('details')}
            className={`relative flex flex-1 items-center justify-center space-x-2 rounded-xl px-6 py-3 font-semibold transition-all duration-300 ${
              activeTab === 'details'
                ? 'scale-105 bg-gradient-to-r from-blue-600 to-indigo-600 text-white shadow-lg'
                : 'text-stone-600 hover:bg-stone-50 hover:text-stone-900'
            }`}
          >
            <DocumentTextIcon className="h-5 w-5" />
            <span>Details</span>
          </button>
        </div>
      </div>

      {/* Tab Content */}
      {activeTab === 'overview' && (
        <div className="space-y-8">
          {/* Overall Scores */}
          <div className="grid grid-cols-1 gap-6 md:grid-cols-3">
            <ScoreDisplay score={overallScore} label="Overall Score" size="lg" showProgress />
            <ScoreDisplay score={atsScore} label="ATS Compatibility" size="lg" showProgress />
            <ScoreDisplay
              score={keywordAnalysis?.score || 0}
              label="Keyword Match"
              size="lg"
              showProgress
            />
          </div>

          {/* Quick Stats */}
          <div className="grid grid-cols-2 gap-4 md:grid-cols-4">
            <div className="stat rounded-xl border border-base-300 bg-base-100 shadow-sm">
              <div className="stat-figure text-primary">
                <CheckCircleIcon className="h-8 w-8" />
              </div>
              <div className="stat-title text-xs">Matched Keywords</div>
              <div className="stat-value text-2xl text-primary">
                {keywordAnalysis.matchedKeywords.length}
              </div>
              <div className="stat-desc">of {keywordAnalysis.totalKeywords} total</div>
            </div>

            <div className="stat rounded-xl border border-base-300 bg-base-100 shadow-sm">
              <div className="stat-figure text-warning">
                <ExclamationTriangleIcon className="h-8 w-8" />
              </div>
              <div className="stat-title text-xs">Grammar Issues</div>
              <div className="stat-value text-2xl text-warning">{grammarCheck.totalIssues}</div>
              <div className="stat-desc">Score: {grammarCheck.score}/100</div>
            </div>

            <div className="stat rounded-xl border border-base-300 bg-base-100 shadow-sm">
              <div className="stat-figure text-info">
                <TrophyIcon className="h-8 w-8" />
              </div>
              <div className="stat-title text-xs">Quantified Achievements</div>
              <div className="stat-value text-2xl text-info">
                {quantitativeAnalysis.achievementsWithNumbers}
              </div>
              <div className="stat-desc">of {quantitativeAnalysis.totalAchievements} total</div>
            </div>

            <div className="stat rounded-xl border border-base-300 bg-base-100 shadow-sm">
              <div className="stat-figure text-secondary">
                <SparklesIcon className="h-8 w-8" />
              </div>
              <div className="stat-title text-xs">Suggestions</div>
              <div className="stat-value text-2xl text-secondary">{suggestions.length}</div>
              <div className="stat-desc">{adoptedSuggestions.size} adopted</div>
            </div>
          </div>

          {/* Strengths and Weaknesses */}
          <div className="grid gap-6 md:grid-cols-2">
            {/* Strengths */}
            <div className="card border border-success/20 bg-success/10">
              <div className="card-body">
                <div className="mb-4 flex items-center space-x-3">
                  <div className="rounded-lg bg-success/20 p-2">
                    <StarIcon className="h-6 w-6 text-success" />
                  </div>
                  <h3 className="card-title text-success">Strengths</h3>
                </div>
                <ul className="space-y-2">
                  {strengths.map((strength, index) => (
                    <li key={index} className="flex items-start space-x-2">
                      <CheckCircleIcon className="mt-0.5 h-5 w-5 flex-shrink-0 text-success" />
                      <span className="text-base-content">{strength}</span>
                    </li>
                  ))}
                </ul>
              </div>
            </div>

            {/* Areas for Improvement */}
            <div className="card border border-warning/20 bg-warning/10">
              <div className="card-body">
                <div className="mb-4 flex items-center space-x-3">
                  <div className="rounded-lg bg-warning/20 p-2">
                    <ExclamationTriangleIcon className="h-6 w-6 text-warning" />
                  </div>
                  <h3 className="card-title text-warning">Areas for Improvement</h3>
                </div>
                <ul className="space-y-2">
                  {weaknesses.map((weakness, index) => (
                    <li key={index} className="flex items-start space-x-2">
                      <XCircleIcon className="mt-0.5 h-5 w-5 flex-shrink-0 text-warning" />
                      <span className="text-base-content">{weakness}</span>
                    </li>
                  ))}
                </ul>
              </div>
            </div>
          </div>
        </div>
      )}

      {activeTab === 'suggestions' && (
        <div className="space-y-6">
          {/* Suggestions Header */}
          <div className="flex items-center justify-between">
            <h2 className="font-bold text-2xl text-base-content">Optimization Suggestions</h2>
            <div className="flex items-center space-x-2 text-base-content/70 text-sm">
              <span>{adoptedSuggestions.size} adopted</span>
              <span>•</span>
              <span>{ignoredSuggestions.size} ignored</span>
              <span>•</span>
              <span>{prioritizedSuggestions.length} remaining</span>
            </div>
          </div>

          {/* Suggestions List */}
          {prioritizedSuggestions.length > 0 ? (
            <div className="space-y-4">
              {prioritizedSuggestions.map((suggestion) => (
                <SuggestionCard
                  key={suggestion.id}
                  suggestion={suggestion}
                  isAdopted={adoptedSuggestions.has(suggestion.id)}
                  isIgnored={ignoredSuggestions.has(suggestion.id)}
                  onAdopt={onSuggestionAdopt || (() => {})}
                  onIgnore={onSuggestionIgnore || (() => {})}
                  onModify={onSuggestionModify ? onSuggestionModify : () => {}}
                  onApplyToEditor={onSuggestionApplyToEditor ? onSuggestionApplyToEditor : () => {}}
                />
              ))}
            </div>
          ) : (
            <div className="py-12 text-center">
              <CheckCircleIcon className="mx-auto mb-4 h-16 w-16 text-success" />
              <h3 className="mb-2 font-semibold text-base-content text-xl">All Set!</h3>
              <p className="text-base-content/70">
                You've addressed all available suggestions. Your resume is looking great!
              </p>
            </div>
          )}
        </div>
      )}

      {activeTab === 'editor' && showEditor && (
        <div className="space-y-6">
          {/* Editor Header */}
          <div className="flex items-center justify-between">
            <div>
              <h2 className="font-bold text-2xl text-base-content">Resume Editor</h2>
              <p className="mt-1 text-base-content/70">
                Edit your resume content directly and see changes in real-time
              </p>
            </div>

            <div className="flex items-center space-x-3">
              {/* Reanalyze Button */}
              {onReanalyze && (
                <button
                  onClick={() => onReanalyze(currentEditorContent)}
                  disabled={isReanalyzing}
                  className="btn btn-primary btn-sm"
                  title="Reanalyze current content"
                >
                  {isReanalyzing ? (
                    <>
                      <span className="loading loading-spinner loading-xs mr-2" />
                      Analyzing...
                    </>
                  ) : (
                    <>
                      <ArrowPathIcon className="mr-2 h-4 w-4" />
                      Reanalyze
                    </>
                  )}
                </button>
              )}

              {enableAutoSave && (
                <div className="badge badge-info badge-outline">
                  <SparklesIcon className="mr-1 h-4 w-4" />
                  Auto-save enabled
                </div>
              )}
            </div>
          </div>

          {/* Embedded Text Editor */}
          <EmbeddedTextEditor
            initialContent={originalResumeText}
            onContentChange={(content) => {
              setCurrentEditorContent(content);
              onEditorContentChange?.(content);
            }}
            onEditorStateChange={onEditorStateChange ? onEditorStateChange : () => {}}
            placeholder="Start editing your resume content here..."
            height="500px"
            showToolbar={true}
            showControls={true}
            autoSave={enableAutoSave}
            onAutoSave={onAutoSave || (() => Promise.resolve())}
            className="w-full"
          />

          {/* Editor Tips */}
          <div className="grid gap-6 md:grid-cols-2">
            <div className="card border border-info/20 bg-info/10">
              <div className="card-body">
                <div className="mb-3 flex items-center space-x-3">
                  <div className="rounded-lg bg-info/20 p-2">
                    <LightBulbIcon className="h-5 w-5 text-info" />
                  </div>
                  <h3 className="card-title text-info">Editing Tips</h3>
                </div>
                <ul className="space-y-2 text-sm">
                  <li className="flex items-start space-x-2">
                    <CheckCircleIcon className="mt-0.5 h-4 w-4 flex-shrink-0 text-info" />
                    <span>Use the toolbar to format your text with headers, bold, and lists</span>
                  </li>
                  <li className="flex items-start space-x-2">
                    <CheckCircleIcon className="mt-0.5 h-4 w-4 flex-shrink-0 text-info" />
                    <span>Toggle preview mode to see how your resume will look</span>
                  </li>
                  <li className="flex items-start space-x-2">
                    <CheckCircleIcon className="mt-0.5 h-4 w-4 flex-shrink-0 text-info" />
                    <span>Changes are automatically tracked and can be saved</span>
                  </li>
                  <li className="flex items-start space-x-2">
                    <CheckCircleIcon className="mt-0.5 h-4 w-4 flex-shrink-0 text-info" />
                    <span>Use the reset button to revert to the original content</span>
                  </li>
                </ul>
              </div>
            </div>

            <div className="card border border-success/20 bg-success/10">
              <div className="card-body">
                <div className="mb-3 flex items-center space-x-3">
                  <div className="rounded-lg bg-success/20 p-2">
                    <TrophyIcon className="h-5 w-5 text-success" />
                  </div>
                  <h3 className="card-title text-success">Best Practices</h3>
                </div>
                <ul className="space-y-2 text-sm">
                  <li className="flex items-start space-x-2">
                    <StarIcon className="mt-0.5 h-4 w-4 flex-shrink-0 text-success" />
                    <span>Keep your content concise and relevant to the target role</span>
                  </li>
                  <li className="flex items-start space-x-2">
                    <StarIcon className="mt-0.5 h-4 w-4 flex-shrink-0 text-success" />
                    <span>Use action verbs and quantify your achievements</span>
                  </li>
                  <li className="flex items-start space-x-2">
                    <StarIcon className="mt-0.5 h-4 w-4 flex-shrink-0 text-success" />
                    <span>Incorporate keywords from the job description</span>
                  </li>
                  <li className="flex items-start space-x-2">
                    <StarIcon className="mt-0.5 h-4 w-4 flex-shrink-0 text-success" />
                    <span>Review the suggestions tab for optimization ideas</span>
                  </li>
                </ul>
              </div>
            </div>
          </div>
        </div>
      )}

      {activeTab === 'details' && (
        <div className="space-y-6">
          {/* Detailed Analysis Sections */}
          <ReportSection
            title="ATS Friendliness Analysis"
            icon={<DocumentTextIcon className="h-6 w-6" />}
            badge={`${atsScore}/100`}
            badgeColor={getScoreBadgeColor(atsScore)}
            defaultOpen
          >
            <div className="space-y-4">
              <div className="flex items-center justify-between">
                <span className="font-medium">ATS Compatibility Score</span>
                <span className={`font-bold text-lg ${getScoreColor(atsScore)}`}>
                  {atsScore}/100
                </span>
              </div>

              <progress
                className={`progress w-full ${
                  atsScore >= 80
                    ? 'progress-success'
                    : atsScore >= 60
                      ? 'progress-warning'
                      : 'progress-error'
                }`}
                value={atsScore}
                max={100}
              />

              <div className="space-y-3">
                <h4 className="font-semibold text-base-content">Format Analysis</h4>
                <div className="grid gap-4 md:grid-cols-2">
                  <div className="space-y-2">
                    <div className="flex justify-between">
                      <span>Format Score</span>
                      <span className={getScoreColor(formatAnalysis.score)}>
                        {formatAnalysis.score}/100
                      </span>
                    </div>
                    <div className="flex justify-between">
                      <span>ATS Compatibility</span>
                      <span className={getScoreColor(formatAnalysis.atsCompatibility)}>
                        {formatAnalysis.atsCompatibility}/100
                      </span>
                    </div>
                  </div>
                </div>

                {formatAnalysis.issues.length > 0 && (
                  <div className="space-y-2">
                    <h5 className="font-medium text-base-content">Format Issues</h5>
                    <div className="space-y-2">
                      {formatAnalysis.issues.map((issue, index) => (
                        <div key={index} className="alert alert-warning alert-sm">
                          <ExclamationTriangleIcon className="h-4 w-4" />
                          <div>
                            <div className="font-medium">{issue.description}</div>
                            <div className="text-sm opacity-80">{issue.recommendation}</div>
                          </div>
                        </div>
                      ))}
                    </div>
                  </div>
                )}
              </div>
            </div>
          </ReportSection>

          <ReportSection
            title="Keyword Matching Analysis"
            icon={<SparklesIcon className="h-6 w-6" />}
            badge={`${keywordAnalysis.matchedKeywords.length}/${keywordAnalysis.totalKeywords}`}
            badgeColor={getScoreBadgeColor(keywordAnalysis.score)}
          >
            <div className="space-y-6">
              {/* Keyword Score */}
              <div className="flex items-center justify-between">
                <span className="font-medium">Keyword Match Score</span>
                <span className={`font-bold text-lg ${getScoreColor(keywordAnalysis.score)}`}>
                  {keywordAnalysis.score}/100
                </span>
              </div>

              <progress
                className={`progress w-full ${
                  keywordAnalysis.score >= 80
                    ? 'progress-success'
                    : keywordAnalysis.score >= 60
                      ? 'progress-warning'
                      : 'progress-error'
                }`}
                value={keywordAnalysis.score}
                max={100}
              />

              {/* Matched Keywords */}
              {keywordAnalysis.matchedKeywords.length > 0 && (
                <div>
                  <h4 className="mb-3 font-semibold text-success">Matched Keywords</h4>
                  <div className="grid grid-cols-1 gap-4 md:grid-cols-2">
                    {keywordAnalysis.matchedKeywords.map((keyword, index) => (
                      <div
                        key={index}
                        className="rounded-lg border border-success/20 bg-success/10 p-3"
                      >
                        <div className="mb-2 flex items-center justify-between">
                          <span className="font-medium text-success">{keyword.keyword}</span>
                          <div className="flex items-center space-x-2">
                            <span className="badge badge-success badge-sm">
                              {keyword.frequency}x
                            </span>
                            <span className="badge badge-outline badge-sm">
                              {keyword.relevanceScore}/10
                            </span>
                          </div>
                        </div>
                        {keyword.context.length > 0 && (
                          <div className="text-base-content/70 text-sm">
                            Context: {keyword.context.slice(0, 2).join(', ')}
                            {keyword.context.length > 2 && '...'}
                          </div>
                        )}
                      </div>
                    ))}
                  </div>
                </div>
              )}

              {/* Missing Keywords */}
              {keywordAnalysis.missingKeywords.length > 0 && (
                <div>
                  <h4 className="mb-3 font-semibold text-warning">Missing Important Keywords</h4>
                  <div className="space-y-3">
                    {keywordAnalysis.missingKeywords
                      .filter((k) => k.importance === 'high')
                      .slice(0, 5)
                      .map((keyword, index) => (
                        <div
                          key={index}
                          className="rounded-lg border border-warning/20 bg-warning/10 p-3"
                        >
                          <div className="mb-2 flex items-center justify-between">
                            <span className="font-medium text-warning">{keyword.keyword}</span>
                            <span
                              className={`badge badge-sm ${
                                keyword.importance === 'high'
                                  ? 'badge-error'
                                  : keyword.importance === 'medium'
                                    ? 'badge-warning'
                                    : 'badge-info'
                              }`}
                            >
                              {keyword.importance} priority
                            </span>
                          </div>
                          <div className="mb-2 text-base-content/70 text-sm">
                            Suggested placement: {keyword.suggestedPlacement.join(', ')}
                          </div>
                          {keyword.relatedTerms.length > 0 && (
                            <div className="text-base-content/70 text-sm">
                              Related terms: {keyword.relatedTerms.join(', ')}
                            </div>
                          )}
                        </div>
                      ))}
                  </div>
                </div>
              )}
            </div>
          </ReportSection>

          <ReportSection
            title="Quantitative Achievement Analysis"
            icon={<TrophyIcon className="h-6 w-6" />}
            badge={`${quantitativeAnalysis.achievementsWithNumbers}/${quantitativeAnalysis.totalAchievements}`}
            badgeColor={getScoreBadgeColor(quantitativeAnalysis.score)}
          >
            <div className="space-y-4">
              <div className="flex items-center justify-between">
                <span className="font-medium">Quantification Score</span>
                <span className={`font-bold text-lg ${getScoreColor(quantitativeAnalysis.score)}`}>
                  {quantitativeAnalysis.score}/100
                </span>
              </div>

              <progress
                className={`progress w-full ${
                  quantitativeAnalysis.score >= 80
                    ? 'progress-success'
                    : quantitativeAnalysis.score >= 60
                      ? 'progress-warning'
                      : 'progress-error'
                }`}
                value={quantitativeAnalysis.score}
                max={100}
              />

              <div className="grid gap-4 md:grid-cols-2">
                <div className="stat rounded-lg bg-base-200">
                  <div className="stat-title">Quantified Achievements</div>
                  <div className="stat-value text-primary">
                    {quantitativeAnalysis.achievementsWithNumbers}
                  </div>
                  <div className="stat-desc">
                    out of {quantitativeAnalysis.totalAchievements} total
                  </div>
                </div>

                <div className="stat rounded-lg bg-base-200">
                  <div className="stat-title">Impact Words Used</div>
                  <div className="stat-value text-secondary">
                    {quantitativeAnalysis.impactWords.length}
                  </div>
                  <div className="stat-desc">Strong action verbs</div>
                </div>
              </div>

              {quantitativeAnalysis.suggestions.length > 0 && (
                <div>
                  <h4 className="mb-3 font-semibold text-base-content">
                    Quantification Suggestions
                  </h4>
                  <div className="space-y-3">
                    {quantitativeAnalysis.suggestions.slice(0, 3).map((suggestion, index) => (
                      <div key={index} className="rounded-lg border border-info/20 bg-info/10 p-3">
                        <div className="mb-2 font-medium text-info">
                          Section: {suggestion.section}
                        </div>
                        <div className="grid gap-3 text-sm md:grid-cols-2">
                          <div>
                            <div className="mb-1 font-medium text-error">Before:</div>
                            <div className="rounded bg-error/10 p-2">{suggestion.originalText}</div>
                          </div>
                          <div>
                            <div className="mb-1 font-medium text-success">Suggested:</div>
                            <div className="rounded bg-success/10 p-2">
                              {suggestion.suggestedText}
                            </div>
                          </div>
                        </div>
                        <div className="mt-2 text-base-content/70 text-sm">
                          {suggestion.reasoning}
                        </div>
                      </div>
                    ))}
                  </div>
                </div>
              )}
            </div>
          </ReportSection>

          <ReportSection
            title="Grammar & Spelling Check"
            icon={<AcademicCapIcon className="h-6 w-6" />}
            badge={`${grammarCheck.totalIssues} issues`}
            badgeColor={grammarCheck.totalIssues === 0 ? 'badge-success' : 'badge-warning'}
          >
            <div className="space-y-4">
              <div className="grid gap-4 md:grid-cols-2">
                <div className="stat rounded-lg bg-base-200">
                  <div className="stat-title">Grammar Score</div>
                  <div className={`stat-value ${getScoreColor(grammarCheck.score)}`}>
                    {grammarCheck.score}/100
                  </div>
                </div>

                <div className="stat rounded-lg bg-base-200">
                  <div className="stat-title">Readability</div>
                  <div className={`stat-value ${getScoreColor(grammarCheck.overallReadability)}`}>
                    {grammarCheck.overallReadability}/100
                  </div>
                </div>
              </div>

              {grammarCheck.issues.length > 0 && (
                <div>
                  <h4 className="mb-3 font-semibold text-base-content">Issues Found</h4>
                  <div className="space-y-2">
                    {grammarCheck.issues.slice(0, 5).map((issue, index) => (
                      <div
                        key={index}
                        className={`alert alert-sm ${
                          issue.severity === 'error'
                            ? 'alert-error'
                            : issue.severity === 'warning'
                              ? 'alert-warning'
                              : 'alert-info'
                        }`}
                      >
                        <div className="flex-1">
                          <div className="font-medium">{issue.message}</div>
                          <div className="text-sm opacity-80">Context: "{issue.context}"</div>
                          {issue.suggestions.length > 0 && (
                            <div className="text-sm opacity-80">
                              Suggestions: {issue.suggestions.join(', ')}
                            </div>
                          )}
                        </div>
                        <span className="badge badge-outline badge-xs">{issue.type}</span>
                      </div>
                    ))}
                    {grammarCheck.issues.length > 5 && (
                      <div className="text-center text-base-content/70 text-sm">
                        ... and {grammarCheck.issues.length - 5} more issues
                      </div>
                    )}
                  </div>
                </div>
              )}
            </div>
          </ReportSection>

          {/* Section Analysis */}
          {sectionAnalysis && Object.keys(sectionAnalysis).length > 0 && (
            <ReportSection
              title="Section Structure Analysis"
              icon={<DocumentTextIcon className="h-6 w-6" />}
            >
              <div className="grid gap-4 md:grid-cols-2">
                {Object.entries(sectionAnalysis).map(([sectionName, analysis]) => (
                  <div key={sectionName} className="rounded-lg bg-base-200 p-4">
                    <div className="mb-2 flex items-center justify-between">
                      <h4 className="font-semibold capitalize">{sectionName}</h4>
                      <div className="flex items-center space-x-2">
                        {analysis.present ? (
                          <CheckCircleIcon className="h-5 w-5 text-success" />
                        ) : (
                          <XCircleIcon className="h-5 w-5 text-error" />
                        )}
                        <span className={`badge badge-sm ${getScoreBadgeColor(analysis.score)}`}>
                          {analysis.score}/100
                        </span>
                      </div>
                    </div>

                    {analysis.suggestions.length > 0 && (
                      <ul className="space-y-1 text-base-content/70 text-sm">
                        {analysis.suggestions.map((suggestion, index) => (
                          <li key={index} className="flex items-start space-x-2">
                            <span className="text-warning">•</span>
                            <span>{suggestion}</span>
                          </li>
                        ))}
                      </ul>
                    )}
                  </div>
                ))}
              </div>
            </ReportSection>
          )}
        </div>
      )}
    </div>
  );
};

export default ReportDisplay;<|MERGE_RESOLUTION|>--- conflicted
+++ resolved
@@ -134,19 +134,11 @@
           key={i}
           className="relative h-40 overflow-hidden rounded-2xl border border-stone-200 bg-white p-8"
         >
-<<<<<<< HEAD
           <div className="absolute inset-0 animate-pulse bg-stone-200" />
           <div className="space-y-4">
             <div className="h-4 w-3/4 rounded-full bg-stone-200" />
             <div className="h-8 w-1/2 rounded-full bg-stone-200" />
             <div className="h-3 w-2/3 rounded-full bg-stone-200" />
-=======
-          <div className="absolute inset-0 bg-stone-200 animate-pulse" />
-          <div className="space-y-4">
-            <div className="h-4 bg-stone-200 rounded-full w-3/4" />
-            <div className="h-8 bg-stone-200 rounded-full w-1/2" />
-            <div className="h-3 bg-stone-200 rounded-full w-2/3" />
->>>>>>> b5841cab
           </div>
         </div>
       ))}
@@ -158,19 +150,11 @@
         key={i}
         className="relative h-32 overflow-hidden rounded-2xl border border-stone-200 bg-white p-6"
       >
-<<<<<<< HEAD
         <div className="absolute inset-0 animate-pulse bg-stone-200" />
         <div className="space-y-3">
           <div className="h-5 w-1/3 rounded-full bg-stone-200" />
           <div className="h-4 w-full rounded-full bg-stone-200" />
           <div className="h-4 w-4/5 rounded-full bg-stone-200" />
-=======
-        <div className="absolute inset-0 bg-stone-200 animate-pulse" />
-        <div className="space-y-3">
-          <div className="h-5 bg-stone-200 rounded-full w-1/3" />
-          <div className="h-4 bg-stone-200 rounded-full w-full" />
-          <div className="h-4 bg-stone-200 rounded-full w-4/5" />
->>>>>>> b5841cab
         </div>
       </div>
     ))}
@@ -183,15 +167,9 @@
 const EmptyReportState: React.FC = () => (
   <div className="py-24 text-center">
     <div className="relative mb-8">
-<<<<<<< HEAD
       <div className="absolute inset-0 rounded-full bg-stone-100 opacity-20" />
       <div className="relative inline-block rounded-3xl border border-stone-200 bg-white p-6">
         <DocumentTextIcon className="mx-auto h-16 w-16 text-stone-400" />
-=======
-      <div className="absolute inset-0 bg-stone-100 rounded-full opacity-20" />
-      <div className="relative p-6 bg-white border border-stone-200 rounded-3xl inline-block">
-        <DocumentTextIcon className="w-16 h-16 text-stone-400 mx-auto" />
->>>>>>> b5841cab
       </div>
     </div>
     <h3 className="mb-3 font-bold text-2xl text-stone-900">No Analysis Available</h3>
@@ -240,15 +218,9 @@
       <div className={`space-y-8 ${className}`}>
         <div className="mb-12 text-center">
           <div className="relative mb-8">
-<<<<<<< HEAD
             <div className="absolute inset-0 scale-150 animate-pulse rounded-full bg-gradient-to-r from-blue-100 via-indigo-100 to-purple-100 opacity-40 blur-3xl" />
             <div className="relative inline-block rounded-3xl border border-stone-200 bg-white p-8">
               <div className="mx-auto h-16 w-16 animate-spin rounded-full border-4 border-blue-200 border-t-blue-600" />
-=======
-            <div className="absolute inset-0 bg-gradient-to-r from-blue-100 via-indigo-100 to-purple-100 rounded-full blur-3xl opacity-40 scale-150 animate-pulse" />
-            <div className="relative p-8 bg-white border border-stone-200 rounded-3xl inline-block">
-              <div className="w-16 h-16 border-4 border-blue-200 border-t-blue-600 rounded-full animate-spin mx-auto" />
->>>>>>> b5841cab
             </div>
           </div>
           <h2 className="mb-4 font-bold text-3xl text-stone-900 tracking-tight">
@@ -258,18 +230,16 @@
             Please wait while we generate your comprehensive optimization report...
           </p>
           <div className="mt-6 flex items-center justify-center space-x-2">
-<<<<<<< HEAD
             <div className="h-2 w-2 animate-bounce rounded-full bg-blue-400" />
-=======
-            <div className="w-2 h-2 bg-blue-400 rounded-full animate-bounce" />
->>>>>>> b5841cab
             <div
               className="h-2 w-2 animate-bounce rounded-full bg-indigo-400"
               style={{ animationDelay: '0.1s' }}
             />
+            />
             <div
               className="h-2 w-2 animate-bounce rounded-full bg-purple-400"
               style={{ animationDelay: '0.2s' }}
+            />
             />
           </div>
         </div>
@@ -348,15 +318,9 @@
       {/* Report Header */}
       <div className="mb-12 text-center">
         <div className="relative mb-8">
-<<<<<<< HEAD
           <div className="absolute inset-0 scale-150 rounded-full bg-gradient-to-r from-amber-100 via-yellow-100 to-orange-100 opacity-30 blur-3xl" />
           <div className="relative inline-block rounded-3xl border border-stone-200 bg-white p-6">
             <TrophyIcon className="mx-auto h-12 w-12 text-amber-600" />
-=======
-          <div className="absolute inset-0 bg-gradient-to-r from-amber-100 via-yellow-100 to-orange-100 rounded-full blur-3xl opacity-30 scale-150" />
-          <div className="relative p-6 bg-white border border-stone-200 rounded-3xl inline-block">
-            <TrophyIcon className="w-12 h-12 text-amber-600 mx-auto" />
->>>>>>> b5841cab
           </div>
         </div>
 
@@ -657,6 +621,7 @@
                 >
                   {isReanalyzing ? (
                     <>
+                      <span className="loading loading-spinner loading-xs mr-2" />
                       <span className="loading loading-spinner loading-xs mr-2" />
                       Analyzing...
                     </>
